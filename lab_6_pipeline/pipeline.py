"""
Pipeline for CONLL-U formatting
"""
from pathlib import Path
from typing import List

from pymystem3 import Mystem

from core_utils.article.article import (get_article_id_from_filepath, SentenceProtocol)
from core_utils.article.ud import OpencorporaTagProtocol, TagConverter
from core_utils.constants import ASSETS_PATH


<<<<<<< HEAD
class InconsistentDataError:
=======
class InconsistentDatasetError:
>>>>>>> 5402f376
    pass


class EmptyDirectoryError:
    pass


# pylint: disable=too-few-public-methods
class CorpusManager:
    """
    Works with articles and stores them
    """

    def __init__(self, path_to_raw_txt_data: Path):
        """
        Initializes CorpusManager
        """
<<<<<<< HEAD
        self._path_to_raw_txt_data = path_to_raw_txt_data
=======
        self.path_to_raw_txt_data = Path(path_to_raw_txt_data)
>>>>>>> 5402f376
        self._storage = {}
        self._validate_dataset()
        self._scan_dataset()

    def _validate_dataset(self) -> None:
        """
        Validates folder with assets
        """
<<<<<<< HEAD
        if not self._path_to_raw_txt_data.exists():
            raise FileNotFoundError

        if not self._path_to_raw_txt_data.is_dir():
            raise NotADirectoryError

        if not any(self._path_to_raw_txt_data.iterdir()):
            raise EmptyDirectoryError

        meta = list(self._path_to_raw_txt_data.glob("*_meta.json"))
        raw = list(self._path_to_raw_txt_data.glob("*_raw.txt"))
        if len(meta) != len(raw):
            raise InconsistentDataError

        meta_index = sorted(get_article_id_from_filepath(m) for m in meta)
        raw_index = sorted(get_article_id_from_filepath(r) for r in raw)
        if meta_index != list(range(1, len(meta_index)+1)) != raw_index:
            raise InconsistentDataError
=======
        if not self.path_to_raw_txt_data.exists():
            raise FileNotFoundError
        if not self.path_to_raw_txt_data.is_dir():
            raise NotADirectoryError
        if not any(self.path_to_raw_txt_data.iterdir()):
            raise EmptyDirectoryError
        meta = list(self.path_to_raw_txt_data.glob("*_meta.txt"))
        raw = list(self.path_to_raw_txt_data.glob("*_raw.json"))
        if len(meta) != len(raw):
            raise InconsistentDatasetError

>>>>>>> 5402f376

    def _scan_dataset(self) -> None:
        """
        Register each dataset entry
        """


    def get_articles(self) -> dict:
        """
        Returns storage params
        """



class MorphologicalTokenDTO:
    """
    Stores morphological parameters for each token
    """

    def __init__(self, lemma: str = "", pos: str = "", tags: str = ""):
        """
        Initializes MorphologicalTokenDTO
        """


class ConlluToken:
    """
    Representation of the CONLL-U Token
    """

    def __init__(self, text: str):
        """
        Initializes ConlluToken
        """

    def set_morphological_parameters(self, parameters: MorphologicalTokenDTO) -> None:
        """
        Stores the morphological parameters
        """

    def get_morphological_parameters(self) -> MorphologicalTokenDTO:
        """
        Returns morphological parameters from ConlluToken
        """

    def get_conllu_text(self, include_morphological_tags: bool) -> str:
        """
        String representation of the token for conllu files
        """

    def get_cleaned(self) -> str:
        """
        Returns lowercase original form of a token
        """


class ConlluSentence(SentenceProtocol):
    """
    Representation of a sentence in the CONLL-U format
    """

    def __init__(self, position: int, text: str, tokens: list[ConlluToken]):
        """
        Initializes ConlluSentence
        """

    def get_conllu_text(self, include_morphological_tags: bool) -> str:
        """
        Creates string representation of the sentence
        """

    def get_cleaned_sentence(self) -> str:
        """
        Returns the lowercase representation of the sentence
        """

    def get_tokens(self) -> list[ConlluToken]:
        """
        Returns sentences from ConlluSentence
        """


class MystemTagConverter(TagConverter):
    """
    Mystem Tag Converter
    """

    def convert_morphological_tags(self, tags: str) -> str:  # type: ignore
        """
        Converts the Mystem tags into the UD format
        """

    def convert_pos(self, tags: str) -> str:  # type: ignore
        """
        Extracts and converts the POS from the Mystem tags into the UD format
        """


class OpenCorporaTagConverter(TagConverter):
    """
    OpenCorpora Tag Converter
    """

    def convert_pos(self, tags: OpencorporaTagProtocol) -> str:  # type: ignore
        """
        Extracts and converts POS from the OpenCorpora tags into the UD format
        """

    def convert_morphological_tags(self, tags: OpencorporaTagProtocol) -> str:  # type: ignore
        """
        Converts the OpenCorpora tags into the UD format
        """


class MorphologicalAnalysisPipeline:
    """
    Preprocesses and morphologically annotates sentences into the CONLL-U format
    """

    def __init__(self, corpus_manager: CorpusManager):
        """
        Initializes MorphologicalAnalysisPipeline
        """

    def _process(self, text: str) -> List[ConlluSentence]:
        """
        Returns the text representation as the list of ConlluSentence
        """

    def run(self) -> None:
        """
        Performs basic preprocessing and writes processed text to files
        """


class AdvancedMorphologicalAnalysisPipeline(MorphologicalAnalysisPipeline):
    """
    Preprocesses and morphologically annotates sentences into the CONLL-U format
    """

    def __init__(self, corpus_manager: CorpusManager):
        """
        Initializes MorphologicalAnalysisPipeline
        """

    def _process(self, text: str) -> List[ConlluSentence]:
        """
        Returns the text representation as the list of ConlluSentence
        """

    def run(self) -> None:
        """
        Performs basic preprocessing and writes processed text to files
        """


def main() -> None:
    """
    Entrypoint for pipeline module
    """
    corpus_manager = CorpusManager(path_to_raw_txt_data=ASSETS_PATH)


if __name__ == "__main__":
    main()<|MERGE_RESOLUTION|>--- conflicted
+++ resolved
@@ -4,23 +4,8 @@
 from pathlib import Path
 from typing import List
 
-from pymystem3 import Mystem
-
-from core_utils.article.article import (get_article_id_from_filepath, SentenceProtocol)
+from core_utils.article.article import SentenceProtocol
 from core_utils.article.ud import OpencorporaTagProtocol, TagConverter
-from core_utils.constants import ASSETS_PATH
-
-
-<<<<<<< HEAD
-class InconsistentDataError:
-=======
-class InconsistentDatasetError:
->>>>>>> 5402f376
-    pass
-
-
-class EmptyDirectoryError:
-    pass
 
 
 # pylint: disable=too-few-public-methods
@@ -33,63 +18,24 @@
         """
         Initializes CorpusManager
         """
-<<<<<<< HEAD
-        self._path_to_raw_txt_data = path_to_raw_txt_data
-=======
-        self.path_to_raw_txt_data = Path(path_to_raw_txt_data)
->>>>>>> 5402f376
+        self._path_to_raw_txt_data = Path(path_to_raw_txt_data)
         self._storage = {}
         self._validate_dataset()
-        self._scan_dataset()
 
     def _validate_dataset(self) -> None:
         """
         Validates folder with assets
         """
-<<<<<<< HEAD
-        if not self._path_to_raw_txt_data.exists():
-            raise FileNotFoundError
-
-        if not self._path_to_raw_txt_data.is_dir():
-            raise NotADirectoryError
-
-        if not any(self._path_to_raw_txt_data.iterdir()):
-            raise EmptyDirectoryError
-
-        meta = list(self._path_to_raw_txt_data.glob("*_meta.json"))
-        raw = list(self._path_to_raw_txt_data.glob("*_raw.txt"))
-        if len(meta) != len(raw):
-            raise InconsistentDataError
-
-        meta_index = sorted(get_article_id_from_filepath(m) for m in meta)
-        raw_index = sorted(get_article_id_from_filepath(r) for r in raw)
-        if meta_index != list(range(1, len(meta_index)+1)) != raw_index:
-            raise InconsistentDataError
-=======
-        if not self.path_to_raw_txt_data.exists():
-            raise FileNotFoundError
-        if not self.path_to_raw_txt_data.is_dir():
-            raise NotADirectoryError
-        if not any(self.path_to_raw_txt_data.iterdir()):
-            raise EmptyDirectoryError
-        meta = list(self.path_to_raw_txt_data.glob("*_meta.txt"))
-        raw = list(self.path_to_raw_txt_data.glob("*_raw.json"))
-        if len(meta) != len(raw):
-            raise InconsistentDatasetError
-
->>>>>>> 5402f376
 
     def _scan_dataset(self) -> None:
         """
         Register each dataset entry
         """
 
-
     def get_articles(self) -> dict:
         """
         Returns storage params
         """
-
 
 
 class MorphologicalTokenDTO:
@@ -238,7 +184,6 @@
     """
     Entrypoint for pipeline module
     """
-    corpus_manager = CorpusManager(path_to_raw_txt_data=ASSETS_PATH)
 
 
 if __name__ == "__main__":
