--- conflicted
+++ resolved
@@ -25,27 +25,10 @@
 
 ## Project Timeline
 
-<<<<<<< HEAD
-1. **Scrapper**
-   1. Short summary: Your code can automatically parse a media website you are going to choose, 
-      save texts and its metadata in a proper format
-   1. Deadline: **April, 14**
-   1. Format: each student works in their own PR
-   1. Dataset volume: 5-7 articles
-   1. Design document: [`./lab_5_scrapper/README.md`](./lab_5_scrapper/README.md)
-   1. List of media websites to select from: at the `Resources` section on this page
-1. **Pipeline**
-   1. Short summary: Your code can automatically process raw texts from previous step,
-      make point-of-speech tagging and basic morphological analysis.
-   1. Deadline: **May, 12**
-   1. Format: each student works in their own PR
-   1. Dataset volume: 5-7 articles
-   1. Design document: [`./lab_6_pipeline/README.md`](./lab_6_pipeline/README.md)
-=======
 1. **Scrapper**:
    1. Short summary: Your code can automatically parse a media website you are going to choose,
       save texts and its metadata in a proper format.
-   2. Deadline: *TBD*.
+   2. Deadline: **April, 14**
    3. Format: each student works in their own PR.
    4. Dataset volume: 5-7 articles.
    5. Design document: [`./lab_5_scrapper/README.md`](./lab_5_scrapper/README.md).
@@ -53,11 +36,10 @@
 2. **Pipeline**:
    1. Short summary: Your code can automatically process raw texts from previous step,
       make point-of-speech tagging and basic morphological analysis.
-   2. Deadline: *TBD*.
+   2. Deadline: **May, 12**
    3. Format: each student works in their own PR.
    4. Dataset volume: 5-7 articles.
-   5. Design document: **TBD**.
->>>>>>> 6fed15da
+   5. Design document: [`./lab_6_pipeline/README.md`](./lab_6_pipeline/README.md)
 
 ## Lectures history
 
@@ -75,14 +57,8 @@
 | 17.04.2023 | **Lecture:** Assignment no. 6: concept and details. | N/A                          |
 | 21.04.2023 | **Seminar:** `CorpusManager` implementation.        | N/A                          |
 
-<<<<<<< HEAD
 You can find a more complete summary from lectures as a 
 [list of topics](./docs/public/lectures_content.md).
-=======
-You can find a more complete summary from lectures as a
-[list of topics](./docs/public/lectures_content.md).
-Более полное содержание пройденных занятий в виде списка ключевых тем.
->>>>>>> 6fed15da
 
 ## Technical solution
 
