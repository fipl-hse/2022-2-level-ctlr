"""
Crawler implementation
"""
import datetime
import json
import random
import re
import shutil
import time
from pathlib import Path
from typing import Pattern, Union

import requests
from bs4 import BeautifulSoup

from core_utils.article.article import Article
from core_utils.article.io import to_meta, to_raw
from core_utils.config_dto import ConfigDTO
from core_utils.constants import (ASSETS_PATH, CRAWLER_CONFIG_PATH,
                                  NUM_ARTICLES_UPPER_LIMIT,
                                  TIMEOUT_LOWER_LIMIT, TIMEOUT_UPPER_LIMIT)


class IncorrectSeedURLError(Exception):
    """
    Inappropriate value for seed url
    """


class NumberOfArticlesOutOfRangeError(Exception):
    """
    Number of articles either to large or small
    """


class IncorrectNumberOfArticlesError(Exception):
    """
    Inappropriate value for number of articles
    """


class IncorrectHeadersError(Exception):
    """
    Inappropriate value for headers
    """


class IncorrectEncodingError(Exception):
    """
    Inappropriate value for encoding
    """


class IncorrectTimeoutError(Exception):
    """
    Inappropriate value for timeout
    """


class IncorrectVerifyError(Exception):
    """
     Inappropriate value for certificate
     """


class Config:
    """
    Unpacks and validates configurations
    """

    def __init__(self, path_to_config: Path) -> None:
        """
        Initializes an instance of the Config class
        """
        self.path_to_config = path_to_config
        self._validate_config_content()
        config_dto = self._extract_config_content()
        self._seed_urls = config_dto.seed_urls
        self._num_articles = config_dto.total_articles
        self._headers = config_dto.headers
        self._encoding = config_dto.encoding
        self._timeout = config_dto.timeout
        self._should_verify_certificate = config_dto.should_verify_certificate
        self._headless_mode = config_dto.headless_mode

    def _extract_config_content(self) -> ConfigDTO:
        """
        Returns config values
        """

        with open(self.path_to_config, 'r', encoding='utf-8') as file:
            dict_config = json.load(file)
        return ConfigDTO(**dict_config)

    def _validate_config_content(self) -> None:
        """
        Ensure configuration parameters
        are not corrupt
        """
        config_dto = self._extract_config_content()

        if not isinstance(config_dto.seed_urls, list):
            raise IncorrectSeedURLError

        if not config_dto.seed_urls:
            raise IncorrectSeedURLError

        for url in config_dto.seed_urls:
            if not isinstance(url, str) or \
                    not re.match(r'https://\w*.\w+.ru/\w+/*\d*', url):
                raise IncorrectSeedURLError

        if not isinstance(config_dto.total_articles, int) \
                or isinstance(config_dto.total_articles, bool) \
                or config_dto.total_articles < 1:
            raise IncorrectNumberOfArticlesError

        if config_dto.total_articles > NUM_ARTICLES_UPPER_LIMIT:
            raise NumberOfArticlesOutOfRangeError

        if not isinstance(config_dto.headers, dict):
            raise IncorrectHeadersError

        if not isinstance(config_dto.encoding, str):
            raise IncorrectEncodingError

        if not isinstance(config_dto.timeout, int) \
                or config_dto.timeout < TIMEOUT_LOWER_LIMIT \
                or config_dto.timeout > TIMEOUT_UPPER_LIMIT:
            raise IncorrectTimeoutError

        if not (isinstance(config_dto.should_verify_certificate, bool)
                and isinstance(config_dto.headless_mode, bool)):
            raise IncorrectVerifyError

    def get_seed_urls(self) -> list[str]:
        """
        Retrieve seed urls
        """
        return self._seed_urls

    def get_num_articles(self) -> int:
        """
        Retrieve total number of articles to scrape
        """
        return self._num_articles

    def get_headers(self) -> dict[str, str]:
        """
        Retrieve headers to use during requesting
        """
        return self._headers

    def get_encoding(self) -> str:
        """
        Retrieve encoding to use during parsing
        """
        return self._encoding

    def get_timeout(self) -> int:
        """
        Retrieve number of seconds to wait for response
        """
        return self._timeout

    def get_verify_certificate(self) -> bool:
        """
        Retrieve whether to verify certificate
        """
        return self._should_verify_certificate

    def get_headless_mode(self) -> bool:
        """
        Retrieve whether to use headless mode
        """
        return self._headless_mode


def make_request(url: str, config: Config) -> requests.models.Response:
    """
    Delivers a response from a request
    with given configuration
    """
    determined_pause = 0.5
    divider = 2
    time.sleep(determined_pause + random.random() / divider)
    headers = config.get_headers()
    timeout = config.get_timeout()
    response = requests.get(url,
                        headers=headers,
                        timeout=timeout,
                        verify=config.get_verify_certificate())
    response.encoding = config.get_encoding()
    return response


class Crawler:
    """
    Crawler implementation
    """

    url_pattern: Union[Pattern, str]

    def __init__(self, config: Config) -> None:
        """
        Initializes an instance of the Crawler class
        """
        self._seed_urls = config.get_seed_urls()
        self._config = config
        self.urls = []

    def _extract_url(self, article_bs: BeautifulSoup) -> str:
        """
        Finds and retrieves URL from HTML
        """
        url = article_bs.get('href')
        if isinstance(url, str):
            return url
        return ''

    def find_articles(self) -> None:
        """
        Finds articles
        """
        for seed_url in self._seed_urls:
            res = make_request(seed_url, self._config)
            html = BeautifulSoup(res.content, 'lxml')
            for paragraph in html.find_all('a', {'class': "news-list-card"}):
                if len(self.urls) >= self._config.get_num_articles():
                    return
                url = self._extract_url(paragraph)
                if not url or url in self.urls:
                    continue
                self.urls.append(url)

    def get_search_urls(self) -> list:
        """
        Returns seed_urls param
        """
        return self._seed_urls


class HTMLParser:
    """
    ArticleParser implementation
    """

    def __init__(self, full_url: str, article_id: int, config: Config) -> None:
        """
        Initializes an instance of the HTMLParser class
        """
        self.full_url = full_url
        self.article_id = article_id
        self.config = config
        self.article = Article(self.full_url, self.article_id)

    def _fill_article_with_text(self, article_soup: BeautifulSoup) -> None:
        """
        Finds text of article
        """
        article_content = article_soup.find("div", {'class': "article-body__content"})
        paragraphs = article_content.find_all("p")
        self.article.text = ' '.join(paragraph.text.strip() for paragraph in paragraphs)

    def _fill_article_with_meta_information(self, article_soup: BeautifulSoup) -> None:
        """
        Finds meta information of article
        """
        title = article_soup.find('h1', class_="article-body__title")
        self.article.title = title.text
        date = article_soup.find('div', class_="single-header__time")

        try:
            self.article.date = self.unify_date_format(date.text)
        except ValueError:
            pass
        topics = [topic.text.strip() for topic in article_soup.find_all('a',
                                                                class_="single-header__rubric")]
        self.article.topics = topics[:-1]
        self.article.author = [topics[-1]]

    def unify_date_format(self, date_str: str) -> datetime.datetime:
        """
        Unifies date format
        """
        if not re.search(r'\d{4}', date_str):
            curr_year = datetime.date.today().year
            date_str = re.sub(r'(?<=[А-Яа-я])(?=,\s\d{2})',
                              f' {curr_year}', date_str)

        ru_eng_months = {
            "января": "jan",
            "февраля": "feb",
            "марта": "mar",
            "апреля": "apr",
            "мая": "may",
            "июня": "jun",
            "июля": "jul",
            "августа": "aug",
            "сентября": "sep",
            "октября": "oct",
            "ноября": "nov",
            "декабря": "dec"
        }

        ru_month = re.search(r"[а-я]{3,8}", date_str).group()
        date_str = date_str.replace(ru_month, ru_eng_months[ru_month])
        return datetime.datetime.strptime(date_str, '%d %b  %Y, %H:%M')

    def parse(self) -> Union[Article, bool, list]:
        """
        Parses each article
        """
        page = make_request(self.full_url, self.config)
        article_bs = BeautifulSoup(page.content, "lxml")
        self._fill_article_with_text(article_bs)
        self._fill_article_with_meta_information(article_bs)
        return self.article


def prepare_environment(base_path: Union[Path, str]) -> None:
    """
    Creates ASSETS_PATH folder if no created and removes existing folder
    """
    if base_path.exists():
        shutil.rmtree(base_path)
    base_path.mkdir(parents=True)
<<<<<<< HEAD

class CrawlerRecursive(Crawler):
    """
    Recursive crawler implementation
    """

    def __init__(self, config: Config) -> None:
        super().__init__(config)
        self.start_url = self._seed_urls[0]
        self.all_urls = []
        self._load_crawler_data()

    def _load_crawler_data(self) -> None:
        crawler_data_path = Path(__file__).parent.parent / 'build' / 'crawler_data.json'
        if crawler_data_path.exists():
            with open(crawler_data_path, 'r', encoding='utf-8') as f:
                crawler_data = json.load(f)
            self.start_url = crawler_data['start_url']
            self.urls = crawler_data['urls']
            self.all_urls = crawler_data['all_urls']

    def _save_crawler_data(self) -> None:
        crawler_data = {
            'start_url': self.start_url,
            'urls': self.urls,
            'all_urls': self.all_urls
        }
        crawler_data_path = Path(__file__).parent.parent / 'build' / 'crawler_data.json'
        with open(crawler_data_path, 'w', encoding='utf-8') as f:
            json.dump(crawler_data, f, ensure_ascii=True, indent=4, separators=(', ', ': '))

    def find_articles(self) -> None:
        """
        Finds articles
        """
        res = make_request(self.start_url, self._config)
        soup = BeautifulSoup(res.content, 'lxml')
        relevant_urls = [*map(self._extract_url, soup.find_all(
            "a", {"class": ["article-list__title",  "article__embedded", "card__title"]}))]
        for url in map(self._extract_url, soup.find_all('a')):
            if len(self.urls) >= self._config.get_num_articles():
                return
            if not url or url in self.all_urls:
                continue
            self.all_urls.append(url)
            if url in relevant_urls:
                self.urls.append(url)
            self.start_url = url
            self._save_crawler_data()
            self.find_articles()

=======
>>>>>>> 28976752


def main() -> None:
    """
    Entrypoint for scrapper module
    """
    configuration = Config(path_to_config=CRAWLER_CONFIG_PATH)
    prepare_environment(ASSETS_PATH)
    crawler = Crawler(config=configuration)
    crawler.find_articles()
    for id_, url in enumerate(crawler.urls, start=1):
        parser = HTMLParser(full_url=url,
                            article_id=id_,
                            config=configuration)
        article = parser.parse()
        if isinstance(article, Article):
            to_raw(article)
            to_meta(article)
<<<<<<< HEAD

    # counted = {}
    # for i in range(1, configuration.get_num_articles()):
    #     with open(f'tmp/articles/{i}_meta.json', encoding='utf-8') as f:
    #         json_ = json.load(f)
    #         if json_['topics'][0] not in counted:
    #             counted[json_['topics'][0]] = 1
    #         else:
    #             counted[json_['topics'][0]] += 1
    # print(counted)
    # print(sorted(counted, key=lambda x: -counted[x]))
=======
>>>>>>> 28976752


if __name__ == "__main__":
    main()<|MERGE_RESOLUTION|>--- conflicted
+++ resolved
@@ -325,7 +325,7 @@
     if base_path.exists():
         shutil.rmtree(base_path)
     base_path.mkdir(parents=True)
-<<<<<<< HEAD
+
 
 class CrawlerRecursive(Crawler):
     """
@@ -377,9 +377,6 @@
             self._save_crawler_data()
             self.find_articles()
 
-=======
->>>>>>> 28976752
-
 
 def main() -> None:
     """
@@ -397,7 +394,6 @@
         if isinstance(article, Article):
             to_raw(article)
             to_meta(article)
-<<<<<<< HEAD
 
     # counted = {}
     # for i in range(1, configuration.get_num_articles()):
@@ -409,8 +405,21 @@
     #             counted[json_['topics'][0]] += 1
     # print(counted)
     # print(sorted(counted, key=lambda x: -counted[x]))
-=======
->>>>>>> 28976752
+
+def main_recursive() -> None:
+    """
+    Driver code for recursive crawling
+    """
+    configuration = Config(path_to_config=CRAWLER_CONFIG_PATH)
+    prepare_environment(ASSETS_PATH)
+    crawler_recursive = CrawlerRecursive(config=configuration)
+    crawler_recursive.find_articles()
+    for i, url in enumerate(crawler_recursive.urls, start=1):
+        parser = HTMLParser(full_url=url, article_id=i, config=configuration)
+        article = parser.parse()
+        if isinstance(article, Article):
+            to_raw(article)
+            to_meta(article)
 
 
 if __name__ == "__main__":
