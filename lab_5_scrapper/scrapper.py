"""
Crawler implementation
"""
import datetime
import json
import random
import re
import shutil
import time
from pathlib import Path
from typing import Pattern, Union

import requests
from bs4 import BeautifulSoup

from core_utils.article.article import Article
from core_utils.article.io import to_meta, to_raw
from core_utils.config_dto import ConfigDTO
from core_utils.constants import (ASSETS_PATH, CRAWLER_CONFIG_PATH,
                                  NUM_ARTICLES_UPPER_LIMIT,
                                  TIMEOUT_LOWER_LIMIT, TIMEOUT_UPPER_LIMIT)


class IncorrectSeedURLError(Exception):
    """
    Inappropriate value for seed url
    """
    pass


class NumberOfArticlesOutOfRangeError(Exception):
    """
    Number of articles either to large or small
    """
    pass


class IncorrectNumberOfArticlesError(Exception):
    """
    Inappropriate value for number of articles
    """
    pass


class IncorrectHeadersError(Exception):
    """
    Inappropriate value for headers
    """
    pass


class IncorrectEncodingError(Exception):
    """
    Inappropriate value for encoding
    """
    pass


class IncorrectTimeoutError(Exception):
    """
    Inappropriate value for timeout
    """
    pass


class IncorrectVerifyError(Exception):
    """
     Inappropriate value for certificate
     """
    pass


class Config:
    """
    Unpacks and validates configurations
    """
<<<<<<< HEAD
    # це чё удалить потом?
    seed_urls: list[str]
    total_articles_to_find_and_parse: int
    headers: dict[str, str]
    encoding: str
    timeout: int
    verify_certificate: bool
    headless_mode: bool
=======
>>>>>>> a4949384

    def __init__(self, path_to_config: Path) -> None:
        """
        Initializes an instance of the Config class
        """
        self.path_to_config = path_to_config
        self._validate_config_content()
        config_dto = self._extract_config_content()
        self._seed_urls = config_dto.seed_urls
        self._num_articles = config_dto.total_articles
        self._headers = config_dto.headers
        self._encoding = config_dto.encoding
        self._timeout = config_dto.timeout
        self._should_verify_certificate = config_dto.should_verify_certificate
        self._headless_mode = config_dto.headless_mode

    def _extract_config_content(self) -> ConfigDTO:
        """
        Returns config values
        """

        with open(self.path_to_config, 'r', encoding='utf-8') as file:
            dict_config = json.load(file)
        return ConfigDTO(**dict_config)

    def _validate_config_content(self) -> None:
        """
        Ensure configuration parameters
        are not corrupt
        """
        config_dto = self._extract_config_content()

        if not isinstance(config_dto.seed_urls, list):
            raise IncorrectSeedURLError

        for url in config_dto.seed_urls:
            if not isinstance(url, str) or \
                    not re.match(r'https://\w*.\w+.ru/\w+/*\d*', url):
                raise IncorrectSeedURLError

        if not isinstance(config_dto.total_articles, int) \
                or isinstance(config_dto.total_articles, bool) \
                or config_dto.total_articles < 1:
            raise IncorrectNumberOfArticlesError

        if config_dto.total_articles > NUM_ARTICLES_UPPER_LIMIT:
            raise NumberOfArticlesOutOfRangeError

        if not isinstance(config_dto.headers, dict):
            raise IncorrectHeadersError

        if not isinstance(config_dto.encoding, str):
            raise IncorrectEncodingError

        if not isinstance(config_dto.timeout, int) \
                or config_dto.timeout < TIMEOUT_LOWER_LIMIT \
                or config_dto.timeout > TIMEOUT_UPPER_LIMIT:
            raise IncorrectTimeoutError

        if not (isinstance(config_dto.should_verify_certificate, bool)
                and isinstance(config_dto.headless_mode, bool)):
            raise IncorrectVerifyError

    def get_seed_urls(self) -> list[str]:
        """
        Retrieve seed urls
        """
        return self._seed_urls

    def get_num_articles(self) -> int:
        """
        Retrieve total number of articles to scrape
        """
        return self._num_articles

    def get_headers(self) -> dict[str, str]:
        """
        Retrieve headers to use during requesting
        """
        return self._headers

    def get_encoding(self) -> str:
        """
        Retrieve encoding to use during parsing
        """
        return self._encoding

    def get_timeout(self) -> int:
        """
        Retrieve number of seconds to wait for response
        """
        return self._timeout

    def get_verify_certificate(self) -> bool:
        """
        Retrieve whether to verify certificate
        """
        return self._should_verify_certificate

    def get_headless_mode(self) -> bool:
        """
        Retrieve whether to use headless mode
        """
        return self._headless_mode


def make_request(url: str, config: Config) -> requests.models.Response:
    """
    Delivers a response from a request
    with given configuration
    """
    determined_pause = 0.5
    divider = 2
    time.sleep(determined_pause + random.random() / divider)
    headers = config.get_headers()
    timeout = config.get_timeout()
    return requests.get(url,
                        headers=headers,
                        timeout=timeout,
                        verify=config.get_verify_certificate())


class Crawler:
    """
    Crawler implementation
    """

    url_pattern: Union[Pattern, str]

    def __init__(self, config: Config) -> None:
        """
        Initializes an instance of the Crawler class
        """
        self._seed_urls = config.get_seed_urls()
        self._config = config
        self.urls = []

    # Make sure that find_articles only iterates over
    # seed URLs and stores newly collected ones,
    # while all the extraction is performed via protected
    # _extract_url method.
    def _extract_url(self, article_bs: BeautifulSoup) -> str:
        """
        Finds and retrieves URL from HTML
        """
        url = article_bs.get('href')
        # url = re.compile(r'(?<=href=")[\w./:]+(?=")')
        if isinstance(url, str):
            return url
        return ''

    def find_articles(self) -> None:
        """
        Finds articles
        """
        for seed_url in self._seed_urls:
            res = make_request(seed_url, self._config)
            html = BeautifulSoup(res.content, 'lxml')
            #print(html.find_all('a', class_="news-list-card"))
            for paragraph in html.find_all('a', {'class': "news-list-card"}):
                if len(self.urls) >= self._config.get_num_articles():
                    return
                #print("bbb", paragraph)
                url = self._extract_url(paragraph)
                #print("aaa", self.urls)
                if not url or url in self.urls:
                    continue
                self.urls.append(url)

    def get_search_urls(self) -> list:
        """
        Returns seed_urls param
        """
        return self._seed_urls


class HTMLParser:
    """
    ArticleParser implementation
    """

    def __init__(self, full_url: str, article_id: int, config: Config) -> None:
        """
        Initializes an instance of the HTMLParser class
        """
        self.full_url = full_url
        self.article_id = article_id
        self.config = config
        self.article = Article(self.full_url, self.article_id)

    def _fill_article_with_text(self, article_soup: BeautifulSoup) -> None:
        """
        Finds text of article
        """
        article_content = article_soup.find("div", {'class': "article-body__content"})
        paragraphs = article_content.find_all("p")
        self.article.text = ' '.join(paragraph.text.strip() for paragraph in paragraphs)
        print(self.article.text)

    def _fill_article_with_meta_information(self, article_soup: BeautifulSoup) -> None:
        """
        Finds meta information of article
        """
        title = article_soup.find('h1', class_="article-body__title")
        if title:
            self.article.title = title.text
        date = article_soup.find('div', class_="single-header__time")
        if date:
            try:
                self.article.date = self.unify_date_format(date.text)
            except ValueError:
                pass
        topics = [topic.text for topic in article_soup.find_all('a', class_="single-header__rubric")]
        if topics:
            self.article.topics = topics
        self.article.author = ["NOT FOUND"]

    def unify_date_format(self, date_str: str) -> datetime.datetime:
        """
        Unifies date format
        """
        #date1 = re.search(r'\d{1,2} [А-Яа-я]+ \d{4}, \d+:\d{1,2}', date_str).group(0)
        #print(date1)
        if not re.search(r'\d{4}', date_str):
            curr_year = datetime.date.today().year
            date_str = re.sub(r'(?<=[А-Яа-я])(?=,\s\d{2})', f' {curr_year}', date_str)

        ru_eng_months = {
            "января": "jan",
            "февраля": "feb",
            "марта": "mar",
            "апреля": "apr",
            "мая": "may",
            "июня": "jun",
            "июля": "jul",
            "августа": "aug",
            "сентября": "sep",
            "октября": "oct",
            "ноября": "nov",
            "декабря": "dec"
        }

        ru_month = re.search(r"[а-я]{3,8}", date_str).group()
        date_str = date_str.replace(ru_month, ru_eng_months[ru_month])
        print(date_str)
        print(datetime.datetime.strptime(date_str, '%d %b  %Y, %H:%M'))
        return datetime.datetime.strptime(date_str, '%d %b  %Y, %H:%M')

    def parse(self) -> Union[Article, bool, list]:
        """
        Parses each article
        """
        page = make_request(self.full_url, self.config)
        article_bs = BeautifulSoup(page.content, "lxml")
        self._fill_article_with_text(article_bs)
        self._fill_article_with_meta_information(article_bs)
        return self.article


def prepare_environment(base_path: Union[Path, str]) -> None:
    """
    Creates ASSETS_PATH folder if no created and removes existing folder
    """
    if base_path.exists():
        shutil.rmtree(base_path)
    base_path.mkdir(parents=True)


def main() -> None:
    """
    Entrypoint for scrapper module
    """
<<<<<<< HEAD
    # YOUR CODE GOES HERE
    configuration = Config(path_to_config=CRAWLER_CONFIG_PATH)
    prepare_environment(ASSETS_PATH)
    crawler = Crawler(config=configuration)
    crawler.find_articles()
    for id_, url in enumerate(crawler.urls, start=1):
        parser = HTMLParser(full_url=url,
                            article_id=id_,
                            config=configuration)
        article = parser.parse()
        if isinstance(article, Article):
            to_raw(article)
            to_meta(article)
=======
    pass
>>>>>>> a4949384


if __name__ == "__main__":
    main()<|MERGE_RESOLUTION|>--- conflicted
+++ resolved
@@ -74,17 +74,6 @@
     """
     Unpacks and validates configurations
     """
-<<<<<<< HEAD
-    # це чё удалить потом?
-    seed_urls: list[str]
-    total_articles_to_find_and_parse: int
-    headers: dict[str, str]
-    encoding: str
-    timeout: int
-    verify_certificate: bool
-    headless_mode: bool
-=======
->>>>>>> a4949384
 
     def __init__(self, path_to_config: Path) -> None:
         """
@@ -243,13 +232,13 @@
         for seed_url in self._seed_urls:
             res = make_request(seed_url, self._config)
             html = BeautifulSoup(res.content, 'lxml')
-            #print(html.find_all('a', class_="news-list-card"))
+            # print(html.find_all('a', class_="news-list-card"))
             for paragraph in html.find_all('a', {'class': "news-list-card"}):
                 if len(self.urls) >= self._config.get_num_articles():
                     return
-                #print("bbb", paragraph)
+                # print("bbb", paragraph)
                 url = self._extract_url(paragraph)
-                #print("aaa", self.urls)
+                # print("aaa", self.urls)
                 if not url or url in self.urls:
                     continue
                 self.urls.append(url)
@@ -306,8 +295,8 @@
         """
         Unifies date format
         """
-        #date1 = re.search(r'\d{1,2} [А-Яа-я]+ \d{4}, \d+:\d{1,2}', date_str).group(0)
-        #print(date1)
+        # date1 = re.search(r'\d{1,2} [А-Яа-я]+ \d{4}, \d+:\d{1,2}', date_str).group(0)
+        # print(date1)
         if not re.search(r'\d{4}', date_str):
             curr_year = datetime.date.today().year
             date_str = re.sub(r'(?<=[А-Яа-я])(?=,\s\d{2})', f' {curr_year}', date_str)
@@ -357,7 +346,6 @@
     """
     Entrypoint for scrapper module
     """
-<<<<<<< HEAD
     # YOUR CODE GOES HERE
     configuration = Config(path_to_config=CRAWLER_CONFIG_PATH)
     prepare_environment(ASSETS_PATH)
@@ -371,9 +359,6 @@
         if isinstance(article, Article):
             to_raw(article)
             to_meta(article)
-=======
-    pass
->>>>>>> a4949384
 
 
 if __name__ == "__main__":
