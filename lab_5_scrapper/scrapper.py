--- conflicted
+++ resolved
@@ -268,17 +268,12 @@
     """
     Entrypoint for scrapper modulenvalidHeader: Inva
     """
-<<<<<<< HEAD
     # YOUR CODE GOES HERE
     prepare_environment(ASSETS_PATH)
     config = Config(path_to_config=CRAWLER_CONFIG_PATH)
     crawler = Crawler(config=config)
     crawler.find_articles()
 
-=======
-    pass
->>>>>>> ae091533
-
 
 if __name__ == "__main__":
     main()